--- conflicted
+++ resolved
@@ -187,13 +187,8 @@
 	return newIssueLabel(e, i, label, doer)
 }
 
-<<<<<<< HEAD
-// AddLabel adds new label to issue by given ID.
+// AddLabel adds a new label to the issue.
 func (i *Issue) AddLabel(label *Label, doer *User) (err error) {
-=======
-// AddLabel adds a new label to the issue.
-func (i *Issue) AddLabel(label *Label) (err error) {
->>>>>>> aa1fc30b
 	sess := x.NewSession()
 	defer sessionRelease(sess)
 	if err = sess.Begin(); err != nil {
@@ -228,30 +223,22 @@
 	return nil
 }
 
-<<<<<<< HEAD
-func (i *Issue) removeLabel(e *xorm.Session, label *Label, doer *User) error {
-	return deleteIssueLabel(e, i, label, doer)
+func (issue *Issue) removeLabel(e *xorm.Session, label *Label, doer *User) error {
+	return deleteIssueLabel(e, issue, label, doer)
 }
 
 // RemoveLabel removes a label from issue by given ID.
-func (i *Issue) RemoveLabel(label *Label, doer *User) (err error) {
-=======
-func (issue *Issue) removeLabel(e *xorm.Session, label *Label) error {
-	return deleteIssueLabel(e, issue, label)
-}
-
-// RemoveLabel removes a label from issue by given ID.
-func (issue *Issue) RemoveLabel(label *Label) (err error) {
-	return DeleteIssueLabel(issue, label)
-}
-
-func (issue *Issue) clearLabels(e *xorm.Session) (err error) {
+func (issue *Issue) RemoveLabel(label *Label, doer *User) (err error) {
+	return DeleteIssueLabel(issue, label, doer)
+}
+
+func (issue *Issue) clearLabels(e *xorm.Session, doer *User) (err error) {
 	if err = issue.getLabels(e); err != nil {
 		return fmt.Errorf("getLabels: %v", err)
 	}
 
 	for i := range issue.Labels {
-		if err = issue.removeLabel(e, issue.Labels[i]); err != nil {
+		if err = issue.removeLabel(e, issue.Labels[i], doer); err != nil {
 			return fmt.Errorf("removeLabel: %v", err)
 		}
 	}
@@ -259,52 +246,32 @@
 	return nil
 }
 
-func (issue *Issue) ClearLabels() (err error) {
->>>>>>> aa1fc30b
+func (issue *Issue) ClearLabels(doer *User) (err error) {
 	sess := x.NewSession()
 	defer sessionRelease(sess)
 	if err = sess.Begin(); err != nil {
 		return err
 	}
 
-<<<<<<< HEAD
-	if err = i.removeLabel(sess, label, doer); err != nil {
-=======
-	if err = issue.clearLabels(sess); err != nil {
->>>>>>> aa1fc30b
+	if err = issue.clearLabels(sess, doer); err != nil {
 		return err
 	}
 
 	return sess.Commit()
 }
 
-<<<<<<< HEAD
-func (i *Issue) ClearLabels(doer *User) (err error) {
-=======
 // ReplaceLabels removes all current labels and add new labels to the issue.
-func (issue *Issue) ReplaceLabels(labels []*Label) (err error) {
->>>>>>> aa1fc30b
+func (issue *Issue) ReplaceLabels(labels []*Label, doer *User) (err error) {
 	sess := x.NewSession()
 	defer sessionRelease(sess)
 	if err = sess.Begin(); err != nil {
 		return err
 	}
 
-<<<<<<< HEAD
-	if err = i.getLabels(sess); err != nil {
-		return err
-	}
-
-	for idx := range i.Labels {
-		if err = i.removeLabel(sess, i.Labels[idx], doer); err != nil {
-			return err
-		}
-=======
-	if err = issue.clearLabels(sess); err != nil {
+	if err = issue.clearLabels(sess, doer); err != nil {
 		return fmt.Errorf("clearLabels: %v", err)
-	} else if err = issue.addLabels(sess, labels); err != nil {
+	} else if err = issue.addLabels(sess, labels, doer); err != nil {
 		return fmt.Errorf("addLabels: %v", err)
->>>>>>> aa1fc30b
 	}
 
 	return sess.Commit()
