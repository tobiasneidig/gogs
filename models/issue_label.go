// Copyright 2016 The Gogs Authors. All rights reserved.
// Use of this source code is governed by a MIT-style
// license that can be found in the LICENSE file.

package models

import (
	"fmt"
	"html/template"
	"strconv"
	"strings"

	"github.com/go-xorm/xorm"

	"github.com/gogits/gogs/modules/base"
)

// Label represents a label of repository for issues.
type Label struct {
	ID              int64 `xorm:"pk autoincr"`
	RepoID          int64 `xorm:"INDEX"`
	Name            string
	Color           string `xorm:"VARCHAR(7)"`
	NumIssues       int
	NumClosedIssues int
	NumOpenIssues   int  `xorm:"-"`
	IsChecked       bool `xorm:"-"`
}

// CalOpenIssues calculates the open issues of label.
func (m *Label) CalOpenIssues() {
	m.NumOpenIssues = m.NumIssues - m.NumClosedIssues
}

// ForegroundColor calculates the text color for labels based
// on their background color.
func (l *Label) ForegroundColor() template.CSS {
	if strings.HasPrefix(l.Color, "#") {
		if color, err := strconv.ParseUint(l.Color[1:], 16, 64); err == nil {
			r := float32(0xFF & (color >> 16))
			g := float32(0xFF & (color >> 8))
			b := float32(0xFF & color)
			luminance := (0.2126*r + 0.7152*g + 0.0722*b) / 255

			if luminance < 0.5 {
				return template.CSS("#fff")
			}
		}
	}

	// default to black
	return template.CSS("#000")
}

// NewLabel creates new label of repository.
func NewLabel(l *Label) error {
	_, err := x.Insert(l)
	return err
}

// getLabelInRepoByID returns a label by ID in given repository.
// If pass repoID as 0, then ORM will ignore limitation of repository
// and can return arbitrary label with any valid ID.
func getLabelInRepoByID(e Engine, repoID, labelID int64) (*Label, error) {
	if labelID <= 0 {
		return nil, ErrLabelNotExist{labelID, repoID}
	}

	l := &Label{
		ID:     labelID,
		RepoID: repoID,
	}
	has, err := x.Get(l)
	if err != nil {
		return nil, err
	} else if !has {
		return nil, ErrLabelNotExist{l.ID, l.RepoID}
	}
	return l, nil
}

// GetLabelByID returns a label by given ID.
func GetLabelByID(id int64) (*Label, error) {
	return getLabelInRepoByID(x, 0, id)
}

// GetLabelInRepoByID returns a label by ID in given repository.
func GetLabelInRepoByID(repoID, labelID int64) (*Label, error) {
	return getLabelInRepoByID(x, repoID, labelID)
}

// GetLabelsInRepoByIDs returns a list of labels by IDs in given repository,
// it silently ignores label IDs that are not belong to the repository.
func GetLabelsInRepoByIDs(repoID int64, labelIDs []int64) ([]*Label, error) {
	labels := make([]*Label, 0, len(labelIDs))
	return labels, x.Where("repo_id = ?", repoID).In("id", base.Int64sToStrings(labelIDs)).Find(&labels)
}

// GetLabelsByRepoID returns all labels that belong to given repository by ID.
func GetLabelsByRepoID(repoID int64) ([]*Label, error) {
	labels := make([]*Label, 0, 10)
	return labels, x.Where("repo_id = ?", repoID).Find(&labels)
}

func getLabelsByIssueID(e Engine, issueID int64) ([]*Label, error) {
	issueLabels, err := getIssueLabels(e, issueID)
	if err != nil {
		return nil, fmt.Errorf("getIssueLabels: %v", err)
	} else if len(issueLabels) == 0 {
		return []*Label{}, nil
	}

	labelIDs := make([]int64, len(issueLabels))
	for i := range issueLabels {
		labelIDs[i] = issueLabels[i].LabelID
	}

	labels := make([]*Label, 0, len(labelIDs))
	return labels, e.Where("id > 0").In("id", base.Int64sToStrings(labelIDs)).Find(&labels)
}

// GetLabelsByIssueID returns all labels that belong to given issue by ID.
func GetLabelsByIssueID(issueID int64) ([]*Label, error) {
	return getLabelsByIssueID(x, issueID)
}

func updateLabel(e Engine, l *Label) error {
	_, err := e.Id(l.ID).AllCols().Update(l)
	return err
}

// UpdateLabel updates label information.
func UpdateLabel(l *Label) error {
	return updateLabel(x, l)
}

// DeleteLabel delete a label of given repository.
func DeleteLabel(repoID, labelID int64) error {
	_, err := GetLabelInRepoByID(repoID, labelID)
	if err != nil {
		if IsErrLabelNotExist(err) {
			return nil
		}
		return err
	}

	sess := x.NewSession()
	defer sessionRelease(sess)
	if err = sess.Begin(); err != nil {
		return err
	}

	if _, err = sess.Id(labelID).Delete(new(Label)); err != nil {
		return err
	} else if _, err = sess.Where("label_id = ?", labelID).Delete(new(IssueLabel)); err != nil {
		return err
	}

	return sess.Commit()
}

// .___                            .____          ___.          .__
// |   | ______ ________ __   ____ |    |   _____ \_ |__   ____ |  |
// |   |/  ___//  ___/  |  \_/ __ \|    |   \__  \ | __ \_/ __ \|  |
// |   |\___ \ \___ \|  |  /\  ___/|    |___ / __ \| \_\ \  ___/|  |__
// |___/____  >____  >____/  \___  >_______ (____  /___  /\___  >____/
//          \/     \/            \/        \/    \/    \/     \/

// IssueLabel represetns an issue-lable relation.
type IssueLabel struct {
	ID      int64 `xorm:"pk autoincr"`
	IssueID int64 `xorm:"UNIQUE(s)"`
	LabelID int64 `xorm:"UNIQUE(s)"`
}

func hasIssueLabel(e Engine, issueID, labelID int64) bool {
	has, _ := e.Where("issue_id = ? AND label_id = ?", issueID, labelID).Get(new(IssueLabel))
	return has
}

// HasIssueLabel returns true if issue has been labeled.
func HasIssueLabel(issueID, labelID int64) bool {
	return hasIssueLabel(x, issueID, labelID)
}

func newIssueLabel(e *xorm.Session, issue *Issue, label *Label, doer *User) (err error) {
	if _, err = e.Insert(&IssueLabel{
		IssueID: issue.ID,
		LabelID: label.ID,
	}); err != nil {
		return err
	}

	label.NumIssues++
	if issue.IsClosed {
		label.NumClosedIssues++
	}
	
	// New action comment
	if(doer != nil){
		_, err := createLabelComment(e, doer, issue.Repo, issue, label, true)
		if(err != nil){
			return err
		}
	}
	return updateLabel(e, label)
}

// NewIssueLabel creates a new issue-label relation.
<<<<<<< HEAD
func NewIssueLabel(issue *Issue, label *Label, doer *User) (err error) {
=======
func NewIssueLabel(issue *Issue, label *Label) (err error) {
	if HasIssueLabel(issue.ID, label.ID) {
		return nil
	}

>>>>>>> aa1fc30b
	sess := x.NewSession()
	defer sessionRelease(sess)
	if err = sess.Begin(); err != nil {
		return err
	}

	if err = newIssueLabel(sess, issue, label, doer); err != nil {
		return err
	}

	return sess.Commit()
}

func newIssueLabels(e *xorm.Session, issue *Issue, labels []*Label) (err error) {
	for i := range labels {
		if hasIssueLabel(e, issue.ID, labels[i].ID) {
			continue
		}

		if err = newIssueLabel(e, issue, labels[i]); err != nil {
			return fmt.Errorf("newIssueLabel: %v", err)
		}
	}

	return nil
}

// NewIssueLabels creates a list of issue-label relations.
func NewIssueLabels(issue *Issue, labels []*Label) (err error) {
	sess := x.NewSession()
	defer sessionRelease(sess)
	if err = sess.Begin(); err != nil {
		return err
	}

	if err = newIssueLabels(sess, issue, labels); err != nil {
		return err
	}

	return sess.Commit()
}

func getIssueLabels(e Engine, issueID int64) ([]*IssueLabel, error) {
	issueLabels := make([]*IssueLabel, 0, 10)
	return issueLabels, e.Where("issue_id=?", issueID).Asc("label_id").Find(&issueLabels)
}

// GetIssueLabels returns all issue-label relations of given issue by ID.
func GetIssueLabels(issueID int64) ([]*IssueLabel, error) {
	return getIssueLabels(x, issueID)
}

func deleteIssueLabel(e *xorm.Session, issue *Issue, label *Label, doer *User) (err error) {
	if _, err = e.Delete(&IssueLabel{
		IssueID: issue.ID,
		LabelID: label.ID,
	}); err != nil {
		return err
	}

	label.NumIssues--
	if issue.IsClosed {
		label.NumClosedIssues--
	}

	// New action comment
	if(doer != nil){
		_, err := createLabelComment(e, doer, issue.Repo, issue, label, false)
		if(err != nil){
			return err
		}
	}
	return updateLabel(e, label)
}

// DeleteIssueLabel deletes issue-label relation.
func DeleteIssueLabel(issue *Issue, label *Label, doer *User) (err error) {
	sess := x.NewSession()
	defer sessionRelease(sess)
	if err = sess.Begin(); err != nil {
		return err
	}

	if err = deleteIssueLabel(sess, issue, label, doer); err != nil {
		return err
	}

	return sess.Commit()
}<|MERGE_RESOLUTION|>--- conflicted
+++ resolved
@@ -207,15 +207,11 @@
 }
 
 // NewIssueLabel creates a new issue-label relation.
-<<<<<<< HEAD
 func NewIssueLabel(issue *Issue, label *Label, doer *User) (err error) {
-=======
-func NewIssueLabel(issue *Issue, label *Label) (err error) {
 	if HasIssueLabel(issue.ID, label.ID) {
 		return nil
 	}
 
->>>>>>> aa1fc30b
 	sess := x.NewSession()
 	defer sessionRelease(sess)
 	if err = sess.Begin(); err != nil {
